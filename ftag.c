--- conflicted
+++ resolved
@@ -167,31 +167,6 @@
         sqlite3_finalize(sql_prep);
         sql_prep = NULL;
     }
-<<<<<<< HEAD
-}
-
-/* If the stmt is null, prepare it with str, otherwise call reset on it. The stmt is freed atexit. */
-static int prepare_or_reset(sqlite3_stmt **prep, const char *str)
-{
-	if (*prep == NULL) {
-		int status = sqlite3_prepare_v2(dbconn, str, -1, prep, NULL);
-
-		if (status != SQLITE_OK) {
-			fprintf(stderr, PROGRAM_NAME ": error: failed preparation of SQL"
-                    "statement (%d)\n\"%s\"\n", status, str);
-
-			exit(1);
-		} else {
-            prepcache_add(prep);
-
-			assert(*prep != NULL);
-
-			return SUCCESS;
-		}
-	} else {
-		sqlite3_reset(*prep);
-=======
->>>>>>> f9003927
 
     return SUCCESS;
 }
